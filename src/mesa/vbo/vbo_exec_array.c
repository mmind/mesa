/**************************************************************************
 * 
 * Copyright 2003 Tungsten Graphics, Inc., Cedar Park, Texas.
 * Copyright 2009 VMware, Inc.
 * All Rights Reserved.
 * 
 * Permission is hereby granted, free of charge, to any person obtaining a
 * copy of this software and associated documentation files (the
 * "Software"), to deal in the Software without restriction, including
 * without limitation the rights to use, copy, modify, merge, publish,
 * distribute, sub license, and/or sell copies of the Software, and to
 * permit persons to whom the Software is furnished to do so, subject to
 * the following conditions:
 * 
 * The above copyright notice and this permission notice (including the
 * next paragraph) shall be included in all copies or substantial portions
 * of the Software.
 * 
 * THE SOFTWARE IS PROVIDED "AS IS", WITHOUT WARRANTY OF ANY KIND, EXPRESS
 * OR IMPLIED, INCLUDING BUT NOT LIMITED TO THE WARRANTIES OF
 * MERCHANTABILITY, FITNESS FOR A PARTICULAR PURPOSE AND NON-INFRINGEMENT.
 * IN NO EVENT SHALL TUNGSTEN GRAPHICS AND/OR ITS SUPPLIERS BE LIABLE FOR
 * ANY CLAIM, DAMAGES OR OTHER LIABILITY, WHETHER IN AN ACTION OF CONTRACT,
 * TORT OR OTHERWISE, ARISING FROM, OUT OF OR IN CONNECTION WITH THE
 * SOFTWARE OR THE USE OR OTHER DEALINGS IN THE SOFTWARE.
 * 
 **************************************************************************/

#include "main/glheader.h"
#include "main/context.h"
#include "main/state.h"
#include "main/api_validate.h"
#include "main/api_noop.h"
#include "main/varray.h"
#include "main/bufferobj.h"
#include "main/macros.h"
#include "glapi/dispatch.h"

#include "vbo_context.h"


/**
 * Compute min and max elements for glDraw[Range]Elements() calls.
 */
void
vbo_get_minmax_index(GLcontext *ctx,
		     const struct _mesa_prim *prim,
		     const struct _mesa_index_buffer *ib,
		     GLuint *min_index, GLuint *max_index)
{
   GLuint i;
   GLsizei count = prim->count;
   const void *indices;

   if (_mesa_is_bufferobj(ib->obj)) {
      const GLvoid *map = ctx->Driver.MapBuffer(ctx,
                                                GL_ELEMENT_ARRAY_BUFFER_ARB,
                                                GL_READ_ONLY,
                                                ib->obj);
      indices = ADD_POINTERS(map, ib->ptr);
   } else {
      indices = ib->ptr;
   }

   switch (ib->type) {
   case GL_UNSIGNED_INT: {
      const GLuint *ui_indices = (const GLuint *)indices;
      GLuint max_ui = ui_indices[count-1];
      GLuint min_ui = ui_indices[0];
      for (i = 0; i < count; i++) {
	 if (ui_indices[i] > max_ui) max_ui = ui_indices[i];
	 if (ui_indices[i] < min_ui) min_ui = ui_indices[i];
      }
      *min_index = min_ui;
      *max_index = max_ui;
      break;
   }
   case GL_UNSIGNED_SHORT: {
      const GLushort *us_indices = (const GLushort *)indices;
      GLuint max_us = us_indices[count-1];
      GLuint min_us = us_indices[0];
      for (i = 0; i < count; i++) {
	 if (us_indices[i] > max_us) max_us = us_indices[i];
	 if (us_indices[i] < min_us) min_us = us_indices[i];
      }
      *min_index = min_us;
      *max_index = max_us;
      break;
   }
   case GL_UNSIGNED_BYTE: {
      const GLubyte *ub_indices = (const GLubyte *)indices;
      GLuint max_ub = ub_indices[count-1];
      GLuint min_ub = ub_indices[0];
      for (i = 0; i < count; i++) {
	 if (ub_indices[i] > max_ub) max_ub = ub_indices[i];
	 if (ub_indices[i] < min_ub) min_ub = ub_indices[i];
      }
      *min_index = min_ub;
      *max_index = max_ub;
      break;
   }
   default:
      assert(0);
      break;
   }

   if (_mesa_is_bufferobj(ib->obj)) {
      ctx->Driver.UnmapBuffer(ctx,
			      GL_ELEMENT_ARRAY_BUFFER_ARB,
			      ib->obj);
   }
}


/**
 * Check that element 'j' of the array has reasonable data.
 * Map VBO if needed.
 */
static void
check_array_data(GLcontext *ctx, struct gl_client_array *array,
                 GLuint attrib, GLuint j)
{
   if (array->Enabled) {
      const void *data = array->Ptr;
      if (_mesa_is_bufferobj(array->BufferObj)) {
         if (!array->BufferObj->Pointer) {
            /* need to map now */
            array->BufferObj->Pointer = ctx->Driver.MapBuffer(ctx,
                                                              GL_ARRAY_BUFFER_ARB,
                                                              GL_READ_ONLY,
                                                              array->BufferObj);
         }
         data = ADD_POINTERS(data, array->BufferObj->Pointer);
      }
      switch (array->Type) {
      case GL_FLOAT:
         {
            GLfloat *f = (GLfloat *) ((GLubyte *) data + array->StrideB * j);
            GLuint k;
            for (k = 0; k < array->Size; k++) {
               if (IS_INF_OR_NAN(f[k]) ||
                   f[k] >= 1.0e20 || f[k] <= -1.0e10) {
                  _mesa_printf("Bad array data:\n");
                  _mesa_printf("  Element[%u].%u = %f\n", j, k, f[k]);
                  _mesa_printf("  Array %u at %p\n", attrib, (void* ) array);
                  _mesa_printf("  Type 0x%x, Size %d, Stride %d\n",
                               array->Type, array->Size, array->Stride);
                  _mesa_printf("  Address/offset %p in Buffer Object %u\n",
                               array->Ptr, array->BufferObj->Name);
                  f[k] = 1.0; /* XXX replace the bad value! */
               }
               //assert(!IS_INF_OR_NAN(f[k]));
            }
         }
         break;
      default:
         ;
      }
   }
}


/**
 * Unmap the buffer object referenced by given array, if mapped.
 */
static void
unmap_array_buffer(GLcontext *ctx, struct gl_client_array *array)
{
   if (array->Enabled &&
       _mesa_is_bufferobj(array->BufferObj) &&
       _mesa_bufferobj_mapped(array->BufferObj)) {
      ctx->Driver.UnmapBuffer(ctx,
                              GL_ARRAY_BUFFER_ARB,
                              array->BufferObj);
   }
}


/**
 * Examine the array's data for NaNs, etc.
 */
static void
check_draw_elements_data(GLcontext *ctx, GLsizei count, GLenum elemType,
                         const void *elements, GLint basevertex)
{
   struct gl_array_object *arrayObj = ctx->Array.ArrayObj;
   const void *elemMap;
   GLint i, k;

   if (_mesa_is_bufferobj(ctx->Array.ElementArrayBufferObj)) {
      elemMap = ctx->Driver.MapBuffer(ctx,
                                      GL_ELEMENT_ARRAY_BUFFER_ARB,
                                      GL_READ_ONLY,
                                      ctx->Array.ElementArrayBufferObj);
      elements = ADD_POINTERS(elements, elemMap);
   }

   for (i = 0; i < count; i++) {
      GLuint j;

      /* j = element[i] */
      switch (elemType) {
      case GL_UNSIGNED_BYTE:
         j = ((const GLubyte *) elements)[i];
         break;
      case GL_UNSIGNED_SHORT:
         j = ((const GLushort *) elements)[i];
         break;
      case GL_UNSIGNED_INT:
         j = ((const GLuint *) elements)[i];
         break;
      default:
         assert(0);
      }

      /* check element j of each enabled array */
      check_array_data(ctx, &arrayObj->Vertex, VERT_ATTRIB_POS, j);
      check_array_data(ctx, &arrayObj->Normal, VERT_ATTRIB_NORMAL, j);
      check_array_data(ctx, &arrayObj->Color, VERT_ATTRIB_COLOR0, j);
      check_array_data(ctx, &arrayObj->SecondaryColor, VERT_ATTRIB_COLOR1, j);
      for (k = 0; k < Elements(arrayObj->TexCoord); k++) {
         check_array_data(ctx, &arrayObj->TexCoord[k], VERT_ATTRIB_TEX0 + k, j);
      }
      for (k = 0; k < Elements(arrayObj->VertexAttrib); k++) {
         check_array_data(ctx, &arrayObj->VertexAttrib[k], VERT_ATTRIB_GENERIC0 + k, j);
      }
   }

   if (_mesa_is_bufferobj(ctx->Array.ElementArrayBufferObj)) {
      ctx->Driver.UnmapBuffer(ctx,
			      GL_ELEMENT_ARRAY_BUFFER_ARB,
			      ctx->Array.ElementArrayBufferObj);
   }

   unmap_array_buffer(ctx, &arrayObj->Vertex);
   unmap_array_buffer(ctx, &arrayObj->Normal);
   unmap_array_buffer(ctx, &arrayObj->Color);
   for (k = 0; k < Elements(arrayObj->TexCoord); k++) {
      unmap_array_buffer(ctx, &arrayObj->TexCoord[k]);
   }
   for (k = 0; k < Elements(arrayObj->VertexAttrib); k++) {
      unmap_array_buffer(ctx, &arrayObj->VertexAttrib[k]);
   }
}


/**
 * Check array data, looking for NaNs, etc.
 */
static void
check_draw_arrays_data(GLcontext *ctx, GLint start, GLsizei count)
{
   /* TO DO */
}


/**
 * Print info/data for glDrawArrays().
 */
static void
print_draw_arrays(GLcontext *ctx, struct vbo_exec_context *exec,
                  GLenum mode, GLint start, GLsizei count)
{
   int i;

   _mesa_printf("vbo_exec_DrawArrays(mode 0x%x, start %d, count %d):\n",
                mode, start, count);

   for (i = 0; i < 32; i++) {
      GLuint bufName = exec->array.inputs[i]->BufferObj->Name;
      GLint stride = exec->array.inputs[i]->Stride;
      _mesa_printf("attr %2d: size %d stride %d  enabled %d  "
                   "ptr %p  Bufobj %u\n",
                   i,
                   exec->array.inputs[i]->Size,
                   stride,
                   /*exec->array.inputs[i]->Enabled,*/
                   exec->array.legacy_array[i]->Enabled,
                   exec->array.inputs[i]->Ptr,
                   bufName);

      if (bufName) {
         struct gl_buffer_object *buf = _mesa_lookup_bufferobj(ctx, bufName);
         GLubyte *p = ctx->Driver.MapBuffer(ctx, GL_ARRAY_BUFFER_ARB,
                                            GL_READ_ONLY_ARB, buf);
         int offset = (int) (GLintptr) exec->array.inputs[i]->Ptr;
         float *f = (float *) (p + offset);
         int *k = (int *) f;
         int i;
         int n = (count * stride) / 4;
         if (n > 32)
            n = 32;
         _mesa_printf("  Data at offset %d:\n", offset);
         for (i = 0; i < n; i++) {
            _mesa_printf("    float[%d] = 0x%08x %f\n", i, k[i], f[i]);
         }
         ctx->Driver.UnmapBuffer(ctx, GL_ARRAY_BUFFER_ARB, buf);
      }
   }
}


/**
 * Just translate the arrayobj into a sane layout.
 */
static void
bind_array_obj(GLcontext *ctx)
{
   struct vbo_context *vbo = vbo_context(ctx);
   struct vbo_exec_context *exec = &vbo->exec;
   struct gl_array_object *arrayObj = ctx->Array.ArrayObj;
   GLuint i;

   /* TODO: Fix the ArrayObj struct to keep legacy arrays in an array
    * rather than as individual named arrays.  Then this function can
    * go away.
    */
   exec->array.legacy_array[VERT_ATTRIB_POS] = &arrayObj->Vertex;
   exec->array.legacy_array[VERT_ATTRIB_WEIGHT] = &arrayObj->Weight;
   exec->array.legacy_array[VERT_ATTRIB_NORMAL] = &arrayObj->Normal;
   exec->array.legacy_array[VERT_ATTRIB_COLOR0] = &arrayObj->Color;
   exec->array.legacy_array[VERT_ATTRIB_COLOR1] = &arrayObj->SecondaryColor;
   exec->array.legacy_array[VERT_ATTRIB_FOG] = &arrayObj->FogCoord;
   exec->array.legacy_array[VERT_ATTRIB_COLOR_INDEX] = &arrayObj->Index;
   if (arrayObj->PointSize.Enabled) {
      /* this aliases COLOR_INDEX */
      exec->array.legacy_array[VERT_ATTRIB_POINT_SIZE] = &arrayObj->PointSize;
   }
   exec->array.legacy_array[VERT_ATTRIB_EDGEFLAG] = &arrayObj->EdgeFlag;

   for (i = 0; i < Elements(arrayObj->TexCoord); i++)
      exec->array.legacy_array[VERT_ATTRIB_TEX0 + i] = &arrayObj->TexCoord[i];

   for (i = 0; i < Elements(arrayObj->VertexAttrib); i++) {
      assert(i < Elements(exec->array.generic_array));
      exec->array.generic_array[i] = &arrayObj->VertexAttrib[i];
   }
   
   exec->array.array_obj = arrayObj->Name;
}


static void
recalculate_input_bindings(GLcontext *ctx)
{
   struct vbo_context *vbo = vbo_context(ctx);
   struct vbo_exec_context *exec = &vbo->exec;
   const struct gl_client_array **inputs = &exec->array.inputs[0];
   GLbitfield const_inputs = 0x0;
   GLuint i;

   exec->array.program_mode = get_program_mode(ctx);
   exec->array.enabled_flags = ctx->Array.ArrayObj->_Enabled;

   switch (exec->array.program_mode) {
   case VP_NONE:
      /* When no vertex program is active (or the vertex program is generated
       * from fixed-function state).  We put the material values into the
       * generic slots.  This is the only situation where material values
       * are available as per-vertex attributes.
       */
      for (i = 0; i <= VERT_ATTRIB_TEX7; i++) {
	 if (exec->array.legacy_array[i]->Enabled)
	    inputs[i] = exec->array.legacy_array[i];
	 else {
	    inputs[i] = &vbo->legacy_currval[i];
            const_inputs |= 1 << i;
         }
      }

      for (i = 0; i < MAT_ATTRIB_MAX; i++) {
	 inputs[VERT_ATTRIB_GENERIC0 + i] = &vbo->mat_currval[i];
         const_inputs |= 1 << (VERT_ATTRIB_GENERIC0 + i);
      }

      /* Could use just about anything, just to fill in the empty
       * slots:
       */
      for (i = MAT_ATTRIB_MAX; i < VERT_ATTRIB_MAX - VERT_ATTRIB_GENERIC0; i++) {
	 inputs[VERT_ATTRIB_GENERIC0 + i] = &vbo->generic_currval[i];
         const_inputs |= 1 << (VERT_ATTRIB_GENERIC0 + i);
      }
      break;

   case VP_NV:
      /* NV_vertex_program - attribute arrays alias and override
       * conventional, legacy arrays.  No materials, and the generic
       * slots are vacant.
       */
      for (i = 0; i <= VERT_ATTRIB_TEX7; i++) {
	 if (exec->array.generic_array[i]->Enabled)
	    inputs[i] = exec->array.generic_array[i];
	 else if (exec->array.legacy_array[i]->Enabled)
	    inputs[i] = exec->array.legacy_array[i];
	 else {
	    inputs[i] = &vbo->legacy_currval[i];
            const_inputs |= 1 << i;
         }
      }

      /* Could use just about anything, just to fill in the empty
       * slots:
       */
      for (i = VERT_ATTRIB_GENERIC0; i < VERT_ATTRIB_MAX; i++) {
	 inputs[i] = &vbo->generic_currval[i - VERT_ATTRIB_GENERIC0];
         const_inputs |= 1 << i;
      }
      break;

   case VP_ARB:
      /* GL_ARB_vertex_program or GLSL vertex shader - Only the generic[0]
       * attribute array aliases and overrides the legacy position array.  
       *
       * Otherwise, legacy attributes available in the legacy slots,
       * generic attributes in the generic slots and materials are not
       * available as per-vertex attributes.
       */
      if (exec->array.generic_array[0]->Enabled)
	 inputs[0] = exec->array.generic_array[0];
      else if (exec->array.legacy_array[0]->Enabled)
	 inputs[0] = exec->array.legacy_array[0];
      else {
	 inputs[0] = &vbo->legacy_currval[0];
         const_inputs |= 1 << 0;
      }

      for (i = 1; i <= VERT_ATTRIB_TEX7; i++) {
	 if (exec->array.legacy_array[i]->Enabled)
	    inputs[i] = exec->array.legacy_array[i];
	 else {
	    inputs[i] = &vbo->legacy_currval[i];
            const_inputs |= 1 << i;
         }
      }

      for (i = 0; i < MAX_VERTEX_GENERIC_ATTRIBS; i++) {
	 if (exec->array.generic_array[i]->Enabled)
	    inputs[VERT_ATTRIB_GENERIC0 + i] = exec->array.generic_array[i];
	 else {
	    inputs[VERT_ATTRIB_GENERIC0 + i] = &vbo->generic_currval[i];
            const_inputs |= 1 << (VERT_ATTRIB_GENERIC0 + i);
         }

      }
      break;
   }

   _mesa_set_varying_vp_inputs( ctx, ~const_inputs );
}


static void
bind_arrays(GLcontext *ctx)
{
#if 0
   if (ctx->Array.ArrayObj.Name != exec->array.array_obj) {
      bind_array_obj(ctx);
      recalculate_input_bindings(ctx);
   }
   else if (exec->array.program_mode != get_program_mode(ctx) ||
	    exec->array.enabled_flags != ctx->Array.ArrayObj->_Enabled) {
      
      recalculate_input_bindings(ctx);
   }
#else
   bind_array_obj(ctx);
   recalculate_input_bindings(ctx);
#endif
}



/***********************************************************************
 * API functions.
 */

static void GLAPIENTRY
vbo_exec_DrawArrays(GLenum mode, GLint start, GLsizei count)
{
   GET_CURRENT_CONTEXT(ctx);
   struct vbo_context *vbo = vbo_context(ctx);
   struct vbo_exec_context *exec = &vbo->exec;
   struct _mesa_prim prim[1];

   if (!_mesa_validate_DrawArrays( ctx, mode, start, count ))
      return;

   FLUSH_CURRENT( ctx, 0 );

   if (ctx->NewState)
      _mesa_update_state( ctx );
      
   if (!_mesa_valid_to_render(ctx, "glDrawArrays")) {
      return;
   }

#if 0
   check_draw_arrays_data(ctx, start, count);
#else
   (void) check_draw_arrays_data;
#endif

   bind_arrays( ctx );

   /* Again... because we may have changed the bitmask of per-vertex varying
    * attributes.  If we regenerate the fixed-function vertex program now
    * we may be able to prune down the number of vertex attributes which we
    * need in the shader.
    */
   if (ctx->NewState)
      _mesa_update_state( ctx );

   prim[0].begin = 1;
   prim[0].end = 1;
   prim[0].weak = 0;
   prim[0].pad = 0;
   prim[0].mode = mode;
   prim[0].start = start;
   prim[0].count = count;
   prim[0].indexed = 0;
   prim[0].basevertex = 0;

   vbo->draw_prims( ctx, exec->array.inputs, prim, 1, NULL,
                    GL_TRUE, start, start + count - 1 );

#if 0
   print_draw_arrays(ctx, exec, mode, start, count);
#else
   (void) print_draw_arrays;
#endif
}


/**
 * Map GL_ELEMENT_ARRAY_BUFFER and print contents.
 */
static void
dump_element_buffer(GLcontext *ctx, GLenum type)
{
   const GLvoid *map = ctx->Driver.MapBuffer(ctx,
                                             GL_ELEMENT_ARRAY_BUFFER_ARB,
                                             GL_READ_ONLY,
                                             ctx->Array.ElementArrayBufferObj);
   switch (type) {
   case GL_UNSIGNED_BYTE:
      {
         const GLubyte *us = (const GLubyte *) map;
         GLuint i;
         for (i = 0; i < ctx->Array.ElementArrayBufferObj->Size; i++) {
            _mesa_printf("%02x ", us[i]);
            if (i % 32 == 31)
               _mesa_printf("\n");
         }
         _mesa_printf("\n");
      }
      break;
   case GL_UNSIGNED_SHORT:
      {
         const GLushort *us = (const GLushort *) map;
         GLuint i;
         for (i = 0; i < ctx->Array.ElementArrayBufferObj->Size / 2; i++) {
            _mesa_printf("%04x ", us[i]);
            if (i % 16 == 15)
               _mesa_printf("\n");
         }
         _mesa_printf("\n");
      }
      break;
   case GL_UNSIGNED_INT:
      {
         const GLuint *us = (const GLuint *) map;
         GLuint i;
         for (i = 0; i < ctx->Array.ElementArrayBufferObj->Size / 4; i++) {
            _mesa_printf("%08x ", us[i]);
            if (i % 8 == 7)
               _mesa_printf("\n");
         }
         _mesa_printf("\n");
      }
      break;
   default:
      ;
   }

   ctx->Driver.UnmapBuffer(ctx,
                           GL_ELEMENT_ARRAY_BUFFER_ARB,
                           ctx->Array.ElementArrayBufferObj);
}

/* Inner support for both _mesa_DrawElements and _mesa_DrawRangeElements */
static void
vbo_validated_drawrangeelements(GLcontext *ctx, GLenum mode,
				GLboolean index_bounds_valid,
				GLuint start, GLuint end,
				GLsizei count, GLenum type,
				const GLvoid *indices,
				GLint basevertex)
{
   struct vbo_context *vbo = vbo_context(ctx);
   struct vbo_exec_context *exec = &vbo->exec;
   struct _mesa_index_buffer ib;
   struct _mesa_prim prim[1];

   FLUSH_CURRENT( ctx, 0 );

   if (ctx->NewState)
      _mesa_update_state( ctx );

   if (!_mesa_valid_to_render(ctx, "glDraw[Range]Elements")) {
      return;
   }

   if (ctx->NewState)
      _mesa_update_state( ctx );

   bind_arrays( ctx );

   ib.count = count;
   ib.type = type;
   ib.obj = ctx->Array.ElementArrayBufferObj;
   ib.ptr = indices;

   prim[0].begin = 1;
   prim[0].end = 1;
   prim[0].weak = 0;
   prim[0].pad = 0;
   prim[0].mode = mode;
   prim[0].start = 0;
   prim[0].count = count;
   prim[0].indexed = 1;
   prim[0].basevertex = basevertex;

   /* Need to give special consideration to rendering a range of
    * indices starting somewhere above zero.  Typically the
    * application is issuing multiple DrawRangeElements() to draw
    * successive primitives layed out linearly in the vertex arrays.
    * Unless the vertex arrays are all in a VBO (or locked as with
    * CVA), the OpenGL semantics imply that we need to re-read or
    * re-upload the vertex data on each draw call.  
    *
    * In the case of hardware tnl, we want to avoid starting the
    * upload at zero, as it will mean every draw call uploads an
    * increasing amount of not-used vertex data.  Worse - in the
    * software tnl module, all those vertices might be transformed and
    * lit but never rendered.
    *
    * If we just upload or transform the vertices in start..end,
    * however, the indices will be incorrect.
    *
    * At this level, we don't know exactly what the requirements of
    * the backend are going to be, though it will likely boil down to
    * either:
    *
    * 1) Do nothing, everything is in a VBO and is processed once
    *       only.
    *
    * 2) Adjust the indices and vertex arrays so that start becomes
    *    zero.
    *
    * Rather than doing anything here, I'll provide a helper function
    * for the latter case elsewhere.
    */

   vbo->draw_prims( ctx, exec->array.inputs, prim, 1, &ib,
		    index_bounds_valid, start, end );
}

static void GLAPIENTRY
vbo_exec_DrawRangeElementsBaseVertex(GLenum mode,
				     GLuint start, GLuint end,
				     GLsizei count, GLenum type,
				     const GLvoid *indices,
				     GLint basevertex)
{
   static GLuint warnCount = 0;
   GET_CURRENT_CONTEXT(ctx);

   if (!_mesa_validate_DrawRangeElements( ctx, mode, start, end, count,
                                          type, indices, basevertex ))
      return;

   /* NOTE: It's important that 'end' is a reasonable value.
    * in _tnl_draw_prims(), we use end to determine how many vertices
    * to transform.  If it's too large, we can unnecessarily split prims
    * or we can read/write out of memory in several different places!
    */

   if (end >= ctx->Array.ArrayObj->_MaxElement) {
      /* the max element is out of bounds of one or more enabled arrays */
<<<<<<< HEAD
      _mesa_warning(ctx, "glDraw[Range]Elements(start %u, end %u, count %d, "
                    "type 0x%x, indices %p, base %d)\n"
                    "\tend is out of bounds (max=%u)  "
                    "Element Buffer %u (size %d)\n"
                    "\tThis should probably be fixed in the application.",
                    start, end, count, type, indices, basevertex,
                    ctx->Array.ArrayObj->_MaxElement - 1,
                    ctx->Array.ElementArrayBufferObj->Name,
                    ctx->Array.ElementArrayBufferObj->Size);
=======
      warnCount++;

      if (warnCount < 10) {
         _mesa_warning(ctx, "glDraw[Range]Elements(start %u, end %u, count %d, "
                       "type 0x%x, indices=%p)\n"
                       "\tend is out of bounds (max=%u)  "
                       "Element Buffer %u (size %d)\n"
                       "\tThis should probably be fixed in the application.",
                       start, end, count, type, indices,
                       ctx->Array.ArrayObj->_MaxElement - 1,
                       ctx->Array.ElementArrayBufferObj->Name,
                       ctx->Array.ElementArrayBufferObj->Size);
      }
>>>>>>> 940ca2e8

      if (0)
         dump_element_buffer(ctx, type);

      if (0)
         _mesa_print_arrays(ctx);

#ifdef DEBUG
      /* 'end' was out of bounds, but now let's check the actual array
       * indexes to see if any of them are out of bounds.  If so, warn
       * and skip the draw to avoid potential segfault, etc.
       */
      {
         GLuint max = _mesa_max_buffer_index(ctx, count, type, indices,
                                             ctx->Array.ElementArrayBufferObj);
         if (max >= ctx->Array.ArrayObj->_MaxElement) {
<<<<<<< HEAD
            _mesa_warning(ctx, "glDraw[Range]Elements(start %u, end %u, "
                          "count %d, type 0x%x, indices %p, base %p)\n"
                          "\tindex=%u is out of bounds (max=%u)  "
                          "Element Buffer %u (size %d)\n"
                          "\tSkipping the glDrawRangeElements() call",
                          start, end, count, type, indices, basevertex,
                          max,
                          ctx->Array.ArrayObj->_MaxElement - 1,
                          ctx->Array.ElementArrayBufferObj->Name,
                          ctx->Array.ElementArrayBufferObj->Size);
=======
            if (warnCount < 10) {
               _mesa_warning(ctx, "glDraw[Range]Elements(start %u, end %u, "
                             "count %d, type 0x%x, indices=%p)\n"
                             "\tindex=%u is out of bounds (max=%u)  "
                             "Element Buffer %u (size %d)\n"
                             "\tSkipping the glDrawRangeElements() call",
                             start, end, count, type, indices, max,
                             ctx->Array.ArrayObj->_MaxElement - 1,
                             ctx->Array.ElementArrayBufferObj->Name,
                             ctx->Array.ElementArrayBufferObj->Size);
            }
>>>>>>> 940ca2e8
            return;
         }
         /* XXX we could also find the min index and compare to 'start'
          * to see if start is correct.  But it's more likely to get the
          * upper bound wrong.
          */
      }
#endif
   }
   else if (0) {
      _mesa_printf("glDraw[Range]Elements{,BaseVertex}"
                   "(start %u, end %u, type 0x%x, count %d) ElemBuf %u, "
		   "base %d\n",
                   start, end, type, count,
                   ctx->Array.ElementArrayBufferObj->Name,
		   basevertex);
   }

#if 0
   check_draw_elements_data(ctx, count, type, indices);
#else
   (void) check_draw_elements_data;
#endif

   vbo_validated_drawrangeelements(ctx, mode, GL_TRUE, start, end,
				   count, type, indices, basevertex);
}

static void GLAPIENTRY
vbo_exec_DrawRangeElements(GLenum mode,
				     GLuint start, GLuint end,
				     GLsizei count, GLenum type,
				     const GLvoid *indices)
{
   vbo_exec_DrawRangeElementsBaseVertex(mode, start, end, count, type,
					indices, 0);
}


static void GLAPIENTRY
vbo_exec_DrawElements(GLenum mode, GLsizei count, GLenum type,
                      const GLvoid *indices)
{
   GET_CURRENT_CONTEXT(ctx);

   if (!_mesa_validate_DrawElements( ctx, mode, count, type, indices, 0 ))
      return;

   vbo_validated_drawrangeelements(ctx, mode, GL_FALSE, ~0, ~0,
				   count, type, indices, 0);
}

static void GLAPIENTRY
vbo_exec_DrawElementsBaseVertex(GLenum mode, GLsizei count, GLenum type,
				const GLvoid *indices, GLint basevertex)
{
   GET_CURRENT_CONTEXT(ctx);

   if (!_mesa_validate_DrawElements( ctx, mode, count, type, indices,
				     basevertex ))
      return;

   vbo_validated_drawrangeelements(ctx, mode, GL_FALSE, ~0, ~0,
				   count, type, indices, basevertex);
}

/* Inner support for both _mesa_DrawElements and _mesa_DrawRangeElements */
static void
vbo_validated_multidrawelements(GLcontext *ctx, GLenum mode,
				const GLsizei *count, GLenum type,
				const GLvoid **indices, GLsizei primcount,
				const GLint *basevertex)
{
   struct vbo_context *vbo = vbo_context(ctx);
   struct vbo_exec_context *exec = &vbo->exec;
   struct _mesa_index_buffer ib;
   struct _mesa_prim *prim;
   unsigned int index_type_size = 0;
   uintptr_t min_index_ptr, max_index_ptr;
   GLboolean fallback = GL_FALSE;
   int i;

   if (primcount == 0)
      return;

   FLUSH_CURRENT( ctx, 0 );

   if (ctx->NewState)
      _mesa_update_state( ctx );

   if (!_mesa_valid_to_render(ctx, "glMultiDrawElements")) {
      return;
   }

   if (ctx->NewState)
      _mesa_update_state( ctx );

   prim = _mesa_calloc(primcount * sizeof(*prim));
   if (prim == NULL) {
      _mesa_error(ctx, GL_OUT_OF_MEMORY, "glMultiDrawElements");
      return;
   }

   /* Decide if we can do this all as one set of primitives sharing the
    * same index buffer, or if we have to reset the index pointer per primitive.
    */
   bind_arrays( ctx );

   switch (type) {
   case GL_UNSIGNED_INT:
      index_type_size = 4;
      break;
   case GL_UNSIGNED_SHORT:
      index_type_size = 2;
      break;
   case GL_UNSIGNED_BYTE:
      index_type_size = 1;
      break;
   default:
      assert(0);
   }

   min_index_ptr = (uintptr_t)indices[0];
   max_index_ptr = 0;
   for (i = 0; i < primcount; i++) {
      min_index_ptr = MIN2(min_index_ptr, (uintptr_t)indices[i]);
      max_index_ptr = MAX2(max_index_ptr, (uintptr_t)indices[i] +
			   index_type_size * count[i]);
   }

   /* Check if we can handle this thing as a bunch of index offsets from the
    * same index pointer.  If we can't, then we have to fall back to doing
    * a draw_prims per primitive.
    */
   if (index_type_size != 1) {
      for (i = 0; i < primcount; i++) {
	 if ((((uintptr_t)indices[i] - min_index_ptr) % index_type_size) != 0) {
	    fallback = GL_TRUE;
	    break;
	 }
      }
   }

   /* If the index buffer isn't in a VBO, then treating the application's
    * subranges of the index buffer as one large index buffer may lead to
    * us reading unmapped memory.
    */
   if (!_mesa_is_bufferobj(ctx->Array.ElementArrayBufferObj))
      fallback = GL_TRUE;

   if (!fallback) {
      ib.count = (max_index_ptr - min_index_ptr) / index_type_size;
      ib.type = type;
      ib.obj = ctx->Array.ElementArrayBufferObj;
      ib.ptr = (void *)min_index_ptr;

      for (i = 0; i < primcount; i++) {
	 prim[i].begin = (i == 0);
	 prim[i].end = (i == primcount - 1);
	 prim[i].weak = 0;
	 prim[i].pad = 0;
	 prim[i].mode = mode;
	 prim[i].start = ((uintptr_t)indices[i] - min_index_ptr) / index_type_size;
	 prim[i].count = count[i];
	 prim[i].indexed = 1;
	 if (basevertex != NULL)
	    prim[i].basevertex = basevertex[i];
	 else
	    prim[i].basevertex = 0;
      }

      vbo->draw_prims(ctx, exec->array.inputs, prim, primcount, &ib,
		      GL_FALSE, ~0, ~0);
   } else {
      for (i = 0; i < primcount; i++) {
	 ib.count = count[i];
	 ib.type = type;
	 ib.obj = ctx->Array.ElementArrayBufferObj;
	 ib.ptr = indices[i];


	 prim[0].begin = 1;
	 prim[0].end = 1;
	 prim[0].weak = 0;
	 prim[0].pad = 0;
	 prim[0].mode = mode;
	 prim[0].start = 0;
	 prim[0].count = count[i];
	 prim[0].indexed = 1;
	 if (basevertex != NULL)
	    prim[0].basevertex = basevertex[i];
	 else
	    prim[0].basevertex = 0;
      }

      vbo->draw_prims(ctx, exec->array.inputs, prim, 1, &ib,
		      GL_FALSE, ~0, ~0);
   }
   _mesa_free(prim);
}

static void GLAPIENTRY
vbo_exec_MultiDrawElements(GLenum mode,
			   const GLsizei *count, GLenum type,
			   const GLvoid **indices,
			   GLsizei primcount)
{
   GET_CURRENT_CONTEXT(ctx);
   GLint i;

   ASSERT_OUTSIDE_BEGIN_END_AND_FLUSH(ctx);

   for (i = 0; i < primcount; i++) {
      if (!_mesa_validate_DrawElements(ctx, mode, count[i], type, indices[i],
				       0))
	 return;
   }

   vbo_validated_multidrawelements(ctx, mode, count, type, indices, primcount,
				   NULL);
}

static void GLAPIENTRY
vbo_exec_MultiDrawElementsBaseVertex(GLenum mode,
				     const GLsizei *count, GLenum type,
				     const GLvoid **indices,
				     GLsizei primcount,
				     const GLsizei *basevertex)
{
   GET_CURRENT_CONTEXT(ctx);
   GLint i;

   ASSERT_OUTSIDE_BEGIN_END_AND_FLUSH(ctx);

   for (i = 0; i < primcount; i++) {
      if (!_mesa_validate_DrawElements(ctx, mode, count[i], type, indices[i],
				       basevertex[i]))
	 return;
   }

   vbo_validated_multidrawelements(ctx, mode, count, type, indices, primcount,
				   basevertex);
}


/***********************************************************************
 * Initialization
 */

void
vbo_exec_array_init( struct vbo_exec_context *exec )
{
#if 1
   exec->vtxfmt.DrawArrays = vbo_exec_DrawArrays;
   exec->vtxfmt.DrawElements = vbo_exec_DrawElements;
   exec->vtxfmt.DrawRangeElements = vbo_exec_DrawRangeElements;
   exec->vtxfmt.MultiDrawElementsEXT = vbo_exec_MultiDrawElements;
   exec->vtxfmt.DrawElementsBaseVertex = vbo_exec_DrawElementsBaseVertex;
   exec->vtxfmt.DrawRangeElementsBaseVertex = vbo_exec_DrawRangeElementsBaseVertex;
   exec->vtxfmt.MultiDrawElementsBaseVertex = vbo_exec_MultiDrawElementsBaseVertex;
#else
   exec->vtxfmt.DrawArrays = _mesa_noop_DrawArrays;
   exec->vtxfmt.DrawElements = _mesa_noop_DrawElements;
   exec->vtxfmt.DrawRangeElements = _mesa_noop_DrawRangeElements;
   exec->vtxfmt.MultiDrawElementsEXT = _mesa_noop_MultiDrawElements;
   exec->vtxfmt.DrawElementsBaseVertex = _mesa_noop_DrawElementsBaseVertex;
   exec->vtxfmt.DrawRangeElementsBaseVertex = _mesa_noop_DrawRangeElementsBaseVertex;
   exec->vtxfmt.MultiDrawElementsBaseVertex = _mesa_noop_MultiDrawElementsBaseVertex;
#endif
}


void
vbo_exec_array_destroy( struct vbo_exec_context *exec )
{
   /* nothing to do */
}


/* This API entrypoint is not ordinarily used */
void GLAPIENTRY
_mesa_DrawArrays(GLenum mode, GLint first, GLsizei count)
{
   vbo_exec_DrawArrays(mode, first, count);
}


/* This API entrypoint is not ordinarily used */
void GLAPIENTRY
_mesa_DrawElements(GLenum mode, GLsizei count, GLenum type,
                   const GLvoid *indices)
{
   vbo_exec_DrawElements(mode, count, type, indices);
}

void GLAPIENTRY
_mesa_DrawElementsBaseVertex(GLenum mode, GLsizei count, GLenum type,
			     const GLvoid *indices, GLint basevertex)
{
   vbo_exec_DrawElementsBaseVertex(mode, count, type, indices, basevertex);
}


/* This API entrypoint is not ordinarily used */
void GLAPIENTRY
_mesa_DrawRangeElements(GLenum mode, GLuint start, GLuint end, GLsizei count,
                        GLenum type, const GLvoid *indices)
{
   vbo_exec_DrawRangeElements(mode, start, end, count, type, indices);
}

void GLAPIENTRY
_mesa_DrawRangeElementsBaseVertex(GLenum mode, GLuint start, GLuint end,
				  GLsizei count, GLenum type,
				  const GLvoid *indices, GLint basevertex)
{
   vbo_exec_DrawRangeElementsBaseVertex(mode, start, end, count, type,
					indices, basevertex);
}

/* GL_EXT_multi_draw_arrays */
void GLAPIENTRY
_mesa_MultiDrawElementsEXT(GLenum mode, const GLsizei *count, GLenum type,
			   const GLvoid **indices, GLsizei primcount)
{
   vbo_exec_MultiDrawElements(mode, count, type, indices, primcount);
}

void GLAPIENTRY
_mesa_MultiDrawElementsBaseVertex(GLenum mode,
				  const GLsizei *count, GLenum type,
				  const GLvoid **indices, GLsizei primcount,
				  const GLint *basevertex)
{
   vbo_exec_MultiDrawElementsBaseVertex(mode, count, type, indices,
					primcount, basevertex);
}<|MERGE_RESOLUTION|>--- conflicted
+++ resolved
@@ -687,17 +687,6 @@
 
    if (end >= ctx->Array.ArrayObj->_MaxElement) {
       /* the max element is out of bounds of one or more enabled arrays */
-<<<<<<< HEAD
-      _mesa_warning(ctx, "glDraw[Range]Elements(start %u, end %u, count %d, "
-                    "type 0x%x, indices %p, base %d)\n"
-                    "\tend is out of bounds (max=%u)  "
-                    "Element Buffer %u (size %d)\n"
-                    "\tThis should probably be fixed in the application.",
-                    start, end, count, type, indices, basevertex,
-                    ctx->Array.ArrayObj->_MaxElement - 1,
-                    ctx->Array.ElementArrayBufferObj->Name,
-                    ctx->Array.ElementArrayBufferObj->Size);
-=======
       warnCount++;
 
       if (warnCount < 10) {
@@ -711,7 +700,6 @@
                        ctx->Array.ElementArrayBufferObj->Name,
                        ctx->Array.ElementArrayBufferObj->Size);
       }
->>>>>>> 940ca2e8
 
       if (0)
          dump_element_buffer(ctx, type);
@@ -728,18 +716,6 @@
          GLuint max = _mesa_max_buffer_index(ctx, count, type, indices,
                                              ctx->Array.ElementArrayBufferObj);
          if (max >= ctx->Array.ArrayObj->_MaxElement) {
-<<<<<<< HEAD
-            _mesa_warning(ctx, "glDraw[Range]Elements(start %u, end %u, "
-                          "count %d, type 0x%x, indices %p, base %p)\n"
-                          "\tindex=%u is out of bounds (max=%u)  "
-                          "Element Buffer %u (size %d)\n"
-                          "\tSkipping the glDrawRangeElements() call",
-                          start, end, count, type, indices, basevertex,
-                          max,
-                          ctx->Array.ArrayObj->_MaxElement - 1,
-                          ctx->Array.ElementArrayBufferObj->Name,
-                          ctx->Array.ElementArrayBufferObj->Size);
-=======
             if (warnCount < 10) {
                _mesa_warning(ctx, "glDraw[Range]Elements(start %u, end %u, "
                              "count %d, type 0x%x, indices=%p)\n"
@@ -751,7 +727,6 @@
                              ctx->Array.ElementArrayBufferObj->Name,
                              ctx->Array.ElementArrayBufferObj->Size);
             }
->>>>>>> 940ca2e8
             return;
          }
          /* XXX we could also find the min index and compare to 'start'
