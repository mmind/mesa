--- conflicted
+++ resolved
@@ -34,8 +34,6 @@
 #include "brw_ff_gs.h"
 #include "brw_nir.h"
 
-<<<<<<< HEAD
-=======
 static void
 assign_gs_binding_table_offsets(const struct brw_device_info *devinfo,
                                 const struct gl_shader_program *shader_prog,
@@ -53,7 +51,6 @@
                                            reserved);
 }
 
->>>>>>> bf7b6fd3
 bool
 brw_compile_gs_prog(struct brw_context *brw,
                     struct gl_shader_program *prog,
