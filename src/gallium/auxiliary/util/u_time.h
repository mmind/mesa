--- conflicted
+++ resolved
@@ -67,15 +67,11 @@
 }
 
 
-<<<<<<< HEAD
-PIPE_DEPRECATED
-static INLINE void
-=======
 /**
  * Return t2 = t1 + usecs
  */
-void 
->>>>>>> bee9964b
+PIPE_DEPRECATED
+static INLINE void
 util_time_add(const struct util_time *t1,
               int64_t usecs,
               struct util_time *t2)
@@ -83,22 +79,12 @@
    t2->counter = t1->counter + usecs;
 }
 
-<<<<<<< HEAD
-
-PIPE_DEPRECATED
-static INLINE int64_t
-=======
-/**
- * Return current time in microseconds
- */
-uint64_t
-util_time_micros( void );
 
 /**
  * Return difference between times, in microseconds
  */
-int64_t
->>>>>>> bee9964b
+PIPE_DEPRECATED
+static INLINE int64_t
 util_time_diff(const struct util_time *t1, 
                const struct util_time *t2)
 {
@@ -125,6 +111,9 @@
 }
 
 
+/**
+ * Returns non-zero when the timeout expires.
+ */
 PIPE_DEPRECATED
 static INLINE boolean
 util_time_timeout(const struct util_time *start, 
@@ -135,6 +124,9 @@
 }
 
 
+/**
+ * Return current time in microseconds
+ */
 PIPE_DEPRECATED
 static INLINE int64_t
 util_time_micros(void)
